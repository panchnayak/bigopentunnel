--- conflicted
+++ resolved
@@ -32,7 +32,6 @@
 	certConfig       *certmagic.Config
 }
 
-<<<<<<< HEAD
 type ClientConfig struct {
 	ServerAddr string
 	Token      string
@@ -46,23 +45,6 @@
 func NewClient(config *ClientConfig) *Client {
 
 	if config.DnsServer != "" {
-=======
-func NewBoringProxyClient() *BoringProxyClient {
-	flagSet := flag.NewFlagSet(os.Args[0], flag.ExitOnError)
-	server := flagSet.String("server", "", "boringproxy server")
-	token := flagSet.String("token", "", "Access token")
-	name := flagSet.String("client-name", "", "Client name")
-	user := flagSet.String("user", "admin", "user")
-	certDir := flagSet.String("cert-dir", "", "TLS cert directory")
-	acmeEmail := flagSet.String("acme-email", "", "Email for ACME (ie Let's Encrypt)")
-	dnsServer := flagSet.String("dns-server", "", "Custom DNS server")
-	err := flagSet.Parse(os.Args[2:])
-	if err != nil {
-		fmt.Fprintf(os.Stderr, "%s: parsing flags: %s\n", os.Args[0], err)
-	}
-
-	if *dnsServer != "" {
->>>>>>> e419be6f
 		net.DefaultResolver = &net.Resolver{
 			PreferGo: true,
 			Dial: func(ctx context.Context, network, address string) (net.Conn, error) {
@@ -81,6 +63,7 @@
 	// running on a machine where 443 isn't bound, so we need a different
 	// port to hack around this. See here for more details:
 	// https://github.com/caddyserver/certmagic/issues/111
+	var err error
 	certmagic.HTTPSPort, err = randomOpenPort()
 	if err != nil {
 		log.Fatal("Failed get random port for TLS challenges")
